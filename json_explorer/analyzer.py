from __future__ import annotations

from abc import abstractmethod
<<<<<<< HEAD
from calendar import month
=======
from collections import Counter, defaultdict
>>>>>>> 9e6569a1
from copy import deepcopy
from dataclasses import dataclass, field
from math import pi
from typing import Any, Generic, Optional, TypeVar, Union
<<<<<<< HEAD
from bokeh.models import ColumnDataSource, PanTool, HoverTool
from bokeh.plotting import figure, Figure
from datetime import datetime
from dateutil.parser import isoparse

from json_explorer.constants import HANDLED_TYPES, WEEKDAYS
=======

from bokeh.models import ColumnDataSource, HoverTool, PanTool
from bokeh.plotting import Figure, figure
>>>>>>> 9e6569a1

from json_explorer.constants import HANDLED_TYPES

DataType = TypeVar("DataType")


@dataclass()
class TypeAnalyzer(Generic[DataType]):
    data: list[DataType]
    """
    The list of data to analyze.
    
    This list will be post-processed to strip any `None` values.
    """

    original_data: list[DataType] = field(default_factory=lambda: [])
    """The list of data to analyze with contained `None` values."""

    unexpected: list[Any] = field(default_factory=lambda: [])
    """A list of data which matches the key, but is an incorrect type."""

    def __post_init__(self):
        self.original_data = deepcopy(self.data)
        self.data = [d for d in self.data if d is not None]

    @abstractmethod
    def collate(self) -> TypeAnalyzer:
        """Construct all of the collated data used when generating stats."""

    def stats(self) -> str:
        """A markdown formatted representation of the collated statistics."""
        return f"""
### {self.__class__.__name__}

- Number of Entries: {len(self.original_data)}
- Number of `null` Entries: {len(self.original_data) - len(self.data)}
- Number of unexpected Entries: {len(self.unexpected)}
"""

    @abstractmethod
    def chart(self, key: str) -> figure:
        """A bokeh figure which represents the data in a visualized way."""
        raise NotImplementedError


class StringAnalyzer(TypeAnalyzer[str]):
    _unique: dict[str, int] = field(default_factory=lambda: {})
    """A mapping of the string to the number of times it was found in the list."""

    def collate(self):
        self._unique = Counter(self.data)
        return self

    def stats(self):
        return super().stats() + (
            f"""
- Number of Unique Values: {len(self._unique)}
"""
        )

    def chart(self, key: str) -> Figure:
        if len(self._unique) == len(self.data):
            raise ValueError(
                "Visual Analysis will provide no value. All values are unique."
            )
        if len(self._unique) == 1:
            raise ValueError(
                "Visual Analysis will provide no value. Only one value to show."
            )

        keys = list(self._unique.keys())
        counts = list(self._unique.values())

        source = ColumnDataSource(data=dict(keys=keys, counts=counts))

        x_range = keys
        if len(self._unique) > 20:
            x_range = keys[:20]

        p = figure(
            x_range=x_range,
            title=f"{key} Counts",
            tools=[HoverTool()],
            tooltips="@keys, @counts",
            sizing_mode="stretch_width",
        )
        p.xaxis.major_label_orientation = pi / 4

        p.vbar(
            x="keys",
            top="counts",
            source=source,
            width=0.9,
            line_color="white",
        )
        p.add_tools(PanTool(dimensions="width"))

        return p


class DateAnalyzer(TypeAnalyzer[datetime]):

    dates: list[datetime]
    """A list of the translated dates."""

    counts: dict[str, dict[str, int]] = field(default_factory=lambda: {})
    """The counts of each day, month, and year combination which appear in the list of dates."""

    max: datetime
    min: datetime

    def __post_init__(self):
        super().__post_init__()
        self.dates = [isoparse(d["$date"]) for d in self.data]

    def collate(self):
        self.min = min(self.dates)
        self.max = max(self.dates)
        self.counts = {
            "day": defaultdict(int),
            "month": defaultdict(int),
            "year": defaultdict(int),
        }
        for date in self.dates:
            day = WEEKDAYS[date.weekday()]
            self.counts["day"][day] += 1
            self.counts["month"][date.month] += 1
            self.counts["year"][date.year] += 1
        return self
    
    def stats(self):
        return super().stats() + (
f"""
- Max Value: {self.max:%c}
- Min Value: {self.min:%c}
- Date Breakdown: {self.counts}
"""
        )


class BooleanAnalyzer(TypeAnalyzer[bool]):
    true: int
    """The number of values that are true in the list."""

    false: int
    """The number of values that are false in the list."""

    def collate(self):
        self.true = len([b for b in self.data if b])
        self.false = len([b for b in self.data if not b])
        return self

    def stats(self):
        return super().stats() + (
            f"""
- Number of True Values: {self.true}
- Number of False Values: {self.false}
"""
        )

    def chart(self, key: str) -> Figure:
        keys = ["true", "false"]
        source = ColumnDataSource(data=dict(keys=keys, counts=[self.true, self.false]))

        p = figure(
            x_range=keys,
            tools=[HoverTool()],
            tooltips="@keys, @counts",
            title=f"{key} Counts",
            sizing_mode="stretch_width",
        )
        p.xaxis.major_label_orientation = pi / 4

        p.vbar(
            x="keys",
            top="counts",
            source=source,
            width=0.9,
            line_color="white",
        )

        return p


class NumberAnalyzer(TypeAnalyzer[Union[float, int]]):
    max: Union[float, int]
    min: Union[float, int]
    avg: Union[float, int]
    variance: Union[float, int]
    std_dev: Union[float, int]

    def collate(self):
        self.max = max(self.data)
        self.min = min(self.data)
        self.avg = sum(self.data) / len(self.data)
        self.variance = sum([((x - self.avg) ** 2) for x in self.data]) / len(self.data)
        self.std_dev = self.variance**0.5
        return self

    def stats(self):
        return super().stats() + (
            f"""
- Max Value: {self.max}
- Min Value: {self.min}
- Average: {self.avg:.4f}
- Variance: {self.variance:.4f}
- Standard Deviation: {self.std_dev:.4f}
"""
        )


@dataclass(frozen=True)
class Analyzer:
    """Class that handles analyzing a set of similar JSON documents."""

    data: list[dict]
    """The data to initialize the object with."""

    parent: Optional[Analyzer] = None
    """An optional parent analyzer."""

    sub_analyzers: dict[str, Analyzer] = field(default_factory=lambda: {})
    """Sub analyzers for mappings."""

    collated: dict[str, StringAnalyzer] = field(default_factory=lambda: {})
    """A mapping of keys to their collated data."""

    _field_map: dict[str, type] = field(default_factory=lambda: {})
    """The fields present on the objects mapped to their data type."""

    _value_lookup: dict[type, list[str]] = field(
        default_factory=lambda: defaultdict(list)
    )
    """A reverse lookup of the types and fields which contain that type."""

    def analyze(self) -> Analyzer:
        """Analyze the data."""
        # Construct a list of the fields present in the objects
        for key, value in self.data[0].items():

            if type(value) in HANDLED_TYPES and type(value) != dict:
                self.type_analyzer(key, type(value))

<<<<<<< HEAD
            if isinstance(value, dict):
                if "$date" in value and len(value) == 1:
                    self.type_analyzer(key, dict)

                elif not self.parent:
                    self.sub_analyzers[key] = Analyzer(
                        data=[d[key] for d in self.data],
                        parent=self,
                    ).analyze()
=======
            if isinstance(value, dict) and not self.parent:
                self.sub_analyzers[key] = Analyzer(
                    data=[d[key] for d in self.data if key in d],
                    parent=self,
                ).analyze()
>>>>>>> 9e6569a1
        return self

    def type_analyzer(self, path: str, type: type):
        self._field_map[path] = type
        self._value_lookup[type].append(path)
        type_dispatch = {
            str: StringAnalyzer,
            float: NumberAnalyzer,
            int: NumberAnalyzer,
            bool: BooleanAnalyzer,
            dict: DateAnalyzer,
        }

        # Get all of the values
        collated = []
        unexpected = []

        for entry in self.data:
            value = entry.get(path, None)
            if value is not None and not isinstance(value, type):
                unexpected.append(value)
            else:
                collated.append(value)

        # Collate the data
        self.collated[path] = type_dispatch[type](
            data=collated, unexpected=unexpected
        ).collate()<|MERGE_RESOLUTION|>--- conflicted
+++ resolved
@@ -1,29 +1,21 @@
 from __future__ import annotations
 
+import json
 from abc import abstractmethod
-<<<<<<< HEAD
-from calendar import month
-=======
 from collections import Counter, defaultdict
->>>>>>> 9e6569a1
 from copy import deepcopy
 from dataclasses import dataclass, field
+from datetime import datetime
 from math import pi
 from typing import Any, Generic, Optional, TypeVar, Union
-<<<<<<< HEAD
-from bokeh.models import ColumnDataSource, PanTool, HoverTool
-from bokeh.plotting import figure, Figure
-from datetime import datetime
-from dateutil.parser import isoparse
-
-from json_explorer.constants import HANDLED_TYPES, WEEKDAYS
-=======
-
+
+from bokeh.layouts import row
 from bokeh.models import ColumnDataSource, HoverTool, PanTool
 from bokeh.plotting import Figure, figure
->>>>>>> 9e6569a1
-
-from json_explorer.constants import HANDLED_TYPES
+from dateutil.parser import isoparse
+
+from json_explorer.constants import (DEFAULT_DATE_FORMAT, HANDLED_TYPES,
+                                     MONTHS, WEEKDAYS)
 
 DataType = TypeVar("DataType")
 
@@ -147,19 +139,57 @@
         }
         for date in self.dates:
             day = WEEKDAYS[date.weekday()]
+            month = MONTHS[date.month - 1]
             self.counts["day"][day] += 1
-            self.counts["month"][date.month] += 1
-            self.counts["year"][date.year] += 1
-        return self
-    
+            self.counts["month"][month] += 1
+            self.counts["year"][int(date.year)] += 1
+        return self
+
     def stats(self):
         return super().stats() + (
-f"""
-- Max Value: {self.max:%c}
-- Min Value: {self.min:%c}
-- Date Breakdown: {self.counts}
-"""
-        )
+            f"""
+- Earliest Date: {self.min:%c}
+- Latest Date: {self.max:%c}
+- Yearly Breakdown: {dict(self.counts["year"])}
+"""
+        )
+
+    def chart(self, key: str) -> Figure:
+        selector_dispatch = {
+            "Weekday": (WEEKDAYS, "day"),
+            "Month": (MONTHS, "month"),
+        }
+        plots = []
+        for label, d in selector_dispatch.items():
+            group, selector = d
+
+            counts = []
+            for part in group:
+                if not self.counts[selector][part]:
+                    counts.append(0)
+                else:
+                    counts.append(self.counts[selector][part])
+            source = ColumnDataSource(data=dict(keys=group, counts=counts))
+
+            p = figure(
+                x_range=group,
+                tools=[HoverTool()],
+                tooltips="@keys, @counts",
+                title=f"{key} {label} Counts",
+                sizing_mode="stretch_width",
+            )
+            p.xaxis.major_label_orientation = pi / 4
+
+            p.vbar(
+                x="keys",
+                top="counts",
+                source=source,
+                width=0.9,
+                line_color="white",
+            )
+            plots.append(p)
+
+        return row(*plots)
 
 
 class BooleanAnalyzer(TypeAnalyzer[bool]):
@@ -263,25 +293,36 @@
         for key, value in self.data[0].items():
 
             if type(value) in HANDLED_TYPES and type(value) != dict:
+                if type(value) == str:
+                    # See if the value could be quantified as a date
+                    try:
+                        d = datetime.strptime(value, DEFAULT_DATE_FORMAT)
+                        # Modify all values for this key into a date like format
+                        for i, item in enumerate(self.data):
+                            if isinstance(item[key], str):
+                                self.data[i][key] = {
+                                    "$date": datetime.strptime(
+                                        item[key], DEFAULT_DATE_FORMAT
+                                    ).isoformat()
+                                }
+                        self.type_analyzer(key, dict)
+                        continue
+                    except ValueError as e:
+                        if key == "created_date":
+                            print(f"got an error on {key}, {e}, {value}")
+                            print(value)
+                        pass
                 self.type_analyzer(key, type(value))
 
-<<<<<<< HEAD
             if isinstance(value, dict):
                 if "$date" in value and len(value) == 1:
                     self.type_analyzer(key, dict)
 
                 elif not self.parent:
                     self.sub_analyzers[key] = Analyzer(
-                        data=[d[key] for d in self.data],
+                        data=[d[key] for d in self.data if key in d],
                         parent=self,
                     ).analyze()
-=======
-            if isinstance(value, dict) and not self.parent:
-                self.sub_analyzers[key] = Analyzer(
-                    data=[d[key] for d in self.data if key in d],
-                    parent=self,
-                ).analyze()
->>>>>>> 9e6569a1
         return self
 
     def type_analyzer(self, path: str, type: type):
